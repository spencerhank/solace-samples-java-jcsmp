--- conflicted
+++ resolved
@@ -2,10 +2,7 @@
 layout: default
 ---
 <section class="index">
-<<<<<<< HEAD
-=======
-    {% if jekyll.environment != 'solaceCloud' %}
->>>>>>> 50d47e22
+   {% if jekyll.environment != 'solaceCloud' %}
     <div class="title">
         <div class="container">
             <div class="row">
@@ -39,18 +36,12 @@
             </div>
         </div>
     </div>
-<<<<<<< HEAD
+    {% endif %}
     <div class="body">
         <div class="container">
             {% if jekyll.environment != 'solaceCloud' %}
-              {% include intro.html %}
-            {% endif %}
-=======
-    {% endif %}
-    <div class="body">
-        <div class="container">
-            {% include intro.html %}
->>>>>>> 50d47e22
+                {% include intro.html %}
+            {% endif %}    
             <div class="row">
                 <div class="col s12">
                     <h2>Get Coding with the API</h2>
